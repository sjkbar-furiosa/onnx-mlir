--- conflicted
+++ resolved
@@ -2212,15 +2212,10 @@
 // Concat
 //===----------------------------------------------------------------------===//
 
-<<<<<<< HEAD
 LogicalResult ONNXConcatOp::inferShapes(
     std::function<void(mlir::FuncOp)> shapeInferenceFunc) {
-=======
-LogicalResult ONNXConcatOp::inferShapes() {
-
   // The check of constraints is kept
   // However,  current check hanldes dynamic dim only for the concat dim
->>>>>>> 9f370bf5
   int inputNum = getNumOperands();
   for (int i = 0; i < inputNum; ++i) {
     if (!getOperand(i).getType().isa<RankedTensorType>())
