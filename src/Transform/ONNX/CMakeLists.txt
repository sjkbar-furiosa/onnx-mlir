--- conflicted
+++ resolved
@@ -40,14 +40,14 @@
   MLIRPass
   )
 
-<<<<<<< HEAD
+
 add_onnx_mlir_library(OMOutlineOperations
   OutlineOperatorsPass.cpp
 
   LINK_LIBS PUBLIC
   OMONNXOps
   MLIRPass
-=======
+  
 add_onnx_mlir_library(OMInstrumentONNX
   InstrumentONNXPass.cpp
 
@@ -65,5 +65,4 @@
   OMONNXOps
   MLIRPass
   OMSupport
->>>>>>> ecacba10
   )